--- conflicted
+++ resolved
@@ -222,12 +222,8 @@
 			List<String> scriptArgs = Arrays.asList(replenishRate + "",
 					burstCapacity + "", Instant.now().getEpochSecond() + "", "1");
 			// allowed, tokens_left = redis.eval(SCRIPT, keys, args)
-<<<<<<< HEAD
 			Flux<List<Long>> flux = this.redisTemplate.execute(this.script, keys,
 					scriptArgs);
-=======
-			Flux<List<Long>> flux = this.redisTemplate.execute(this.script, keys, scriptArgs);
->>>>>>> 5a72962a
 			// .log("redisratelimiter", Level.FINER);
 			return flux.onErrorResume(throwable -> Flux.just(Arrays.asList(1L, -1L)))
 					.reduce(new ArrayList<Long>(), (longs, l) -> {
@@ -276,8 +272,10 @@
 		Map<String, String> headers = new HashMap<>();
 		if (isIncludeHeaders()) {
 			headers.put(this.remainingHeader, tokensLeft.toString());
-			headers.put(this.replenishRateHeader, String.valueOf(config.getReplenishRate()));
-			headers.put(this.burstCapacityHeader, String.valueOf(config.getBurstCapacity()));
+			headers.put(this.replenishRateHeader,
+					String.valueOf(config.getReplenishRate()));
+			headers.put(this.burstCapacityHeader,
+					String.valueOf(config.getBurstCapacity()));
 		}
 		return headers;
 	}
