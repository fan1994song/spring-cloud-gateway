/*
 * Copyright 2013-2019 the original author or authors.
 *
 * Licensed under the Apache License, Version 2.0 (the "License");
 * you may not use this file except in compliance with the License.
 * You may obtain a copy of the License at
 *
 *      https://www.apache.org/licenses/LICENSE-2.0
 *
 * Unless required by applicable law or agreed to in writing, software
 * distributed under the License is distributed on an "AS IS" BASIS,
 * WITHOUT WARRANTIES OR CONDITIONS OF ANY KIND, either express or implied.
 * See the License for the specific language governing permissions and
 * limitations under the License.
 */

package org.springframework.cloud.gateway.filter;

import io.micrometer.core.instrument.MeterRegistry;
import io.micrometer.core.instrument.Tags;
import io.micrometer.core.instrument.Timer;
import io.micrometer.core.instrument.Timer.Sample;
import org.apache.commons.logging.Log;
import org.apache.commons.logging.LogFactory;
import reactor.core.publisher.Mono;

import org.springframework.cloud.gateway.route.Route;
import org.springframework.core.Ordered;
import org.springframework.http.HttpStatus;
import org.springframework.http.server.reactive.AbstractServerHttpResponse;
import org.springframework.http.server.reactive.ServerHttpResponse;
import org.springframework.web.server.ServerWebExchange;

import static org.springframework.cloud.gateway.support.ServerWebExchangeUtils.GATEWAY_ROUTE_ATTR;

public class GatewayMetricsFilter implements GlobalFilter, Ordered {

	private final Log log = LogFactory.getLog(getClass());

	private final MeterRegistry meterRegistry;

	public GatewayMetricsFilter(MeterRegistry meterRegistry) {
		this.meterRegistry = meterRegistry;
	}

	@Override
	public int getOrder() {
		// start the timer as soon as possible and report the metric event before we write
		// response to client
		return Ordered.HIGHEST_PRECEDENCE + 10000;
	}

	@Override
	public Mono<Void> filter(ServerWebExchange exchange, GatewayFilterChain chain) {
		Sample sample = Timer.start(meterRegistry);

		return chain.filter(exchange).doOnSuccessOrError((aVoid, ex) -> {
			endTimerRespectingCommit(exchange, sample);
		});
	}

	private void endTimerRespectingCommit(ServerWebExchange exchange, Sample sample) {

		ServerHttpResponse response = exchange.getResponse();
		if (response.isCommitted()) {
			endTimerInner(exchange, sample);
		}
		else {
			response.beforeCommit(() -> {
				endTimerInner(exchange, sample);
				return Mono.empty();
			});
		}
	}

	private void endTimerInner(ServerWebExchange exchange, Sample sample) {
		String outcome = "CUSTOM";
		String status = "CUSTOM";
		String httpStatusCodeStr = "NA";

		String httpMethod = exchange.getRequest().getMethodValue();
		HttpStatus statusCode = exchange.getResponse().getStatusCode();
		if (statusCode != null) {
			httpStatusCodeStr = String.valueOf(statusCode.value());
			outcome = statusCode.series().name();
			status = statusCode.name();
		}
		else { // a non standard HTTPS status could be used. Let's be defensive here
			if (exchange.getResponse() instanceof AbstractServerHttpResponse) {
				Integer statusInt = ((AbstractServerHttpResponse) exchange.getResponse())
						.getStatusCodeValue();
				if (statusInt != null) {
					status = String.valueOf(statusInt);
					httpStatusCodeStr = status;
				}
				else {
					status = "NA";
				}
			}
		}
		// TODO refactor to allow Tags provider like in MetricsWebFilter
		Route route = exchange.getAttribute(GATEWAY_ROUTE_ATTR);
<<<<<<< HEAD
		Tags tags = Tags.of("outcome", outcome, "status", status, "routeId",
				route.getId(), "routeUri", route.getUri().toString());
		if (log.isTraceEnabled()) {
			log.trace("Stopping timer 'gateway.requests' with tags " + tags);
		}
=======
		Tags tags = Tags.of("outcome", outcome, "status", status, "httpStatusCode",
				httpStatusCodeStr, "routeId", route.getId(), "routeUri",
				route.getUri().toString(), "httpMethod", httpMethod);
>>>>>>> 1a7df111
		sample.stop(meterRegistry.timer("gateway.requests", tags));
	}

}<|MERGE_RESOLUTION|>--- conflicted
+++ resolved
@@ -1,5 +1,5 @@
 /*
- * Copyright 2013-2019 the original author or authors.
+ * Copyright 2013-2017 the original author or authors.
  *
  * Licensed under the Apache License, Version 2.0 (the "License");
  * you may not use this file except in compliance with the License.
@@ -12,17 +12,12 @@
  * WITHOUT WARRANTIES OR CONDITIONS OF ANY KIND, either express or implied.
  * See the License for the specific language governing permissions and
  * limitations under the License.
+ *
  */
 
 package org.springframework.cloud.gateway.filter;
 
-import io.micrometer.core.instrument.MeterRegistry;
-import io.micrometer.core.instrument.Tags;
-import io.micrometer.core.instrument.Timer;
-import io.micrometer.core.instrument.Timer.Sample;
-import org.apache.commons.logging.Log;
-import org.apache.commons.logging.LogFactory;
-import reactor.core.publisher.Mono;
+import static org.springframework.cloud.gateway.support.ServerWebExchangeUtils.GATEWAY_ROUTE_ATTR;
 
 import org.springframework.cloud.gateway.route.Route;
 import org.springframework.core.Ordered;
@@ -31,13 +26,15 @@
 import org.springframework.http.server.reactive.ServerHttpResponse;
 import org.springframework.web.server.ServerWebExchange;
 
-import static org.springframework.cloud.gateway.support.ServerWebExchangeUtils.GATEWAY_ROUTE_ATTR;
+import io.micrometer.core.instrument.MeterRegistry;
+import io.micrometer.core.instrument.Tags;
+import io.micrometer.core.instrument.Timer;
+import io.micrometer.core.instrument.Timer.Sample;
+import reactor.core.publisher.Mono;
 
 public class GatewayMetricsFilter implements GlobalFilter, Ordered {
 
-	private final Log log = LogFactory.getLog(getClass());
-
-	private final MeterRegistry meterRegistry;
+	private MeterRegistry meterRegistry;
 
 	public GatewayMetricsFilter(MeterRegistry meterRegistry) {
 		this.meterRegistry = meterRegistry;
@@ -47,7 +44,7 @@
 	public int getOrder() {
 		// start the timer as soon as possible and report the metric event before we write
 		// response to client
-		return Ordered.HIGHEST_PRECEDENCE + 10000;
+		return NettyWriteResponseFilter.WRITE_RESPONSE_FILTER_ORDER + 1;
 	}
 
 	@Override
@@ -100,18 +97,9 @@
 		}
 		// TODO refactor to allow Tags provider like in MetricsWebFilter
 		Route route = exchange.getAttribute(GATEWAY_ROUTE_ATTR);
-<<<<<<< HEAD
-		Tags tags = Tags.of("outcome", outcome, "status", status, "routeId",
-				route.getId(), "routeUri", route.getUri().toString());
-		if (log.isTraceEnabled()) {
-			log.trace("Stopping timer 'gateway.requests' with tags " + tags);
-		}
-=======
 		Tags tags = Tags.of("outcome", outcome, "status", status, "httpStatusCode",
 				httpStatusCodeStr, "routeId", route.getId(), "routeUri",
 				route.getUri().toString(), "httpMethod", httpMethod);
->>>>>>> 1a7df111
 		sample.stop(meterRegistry.timer("gateway.requests", tags));
 	}
-
 }